--- conflicted
+++ resolved
@@ -45,39 +45,22 @@
     print("Bound ZMQ socket to tcp://*:5555", flush=True)
 
     try:
-<<<<<<< HEAD
-        # Stream each row of the dataframe
-        for row in df.iter_rows(named=True):
-            data = {
-                "stream_id": "flight_position",
-                "timestamp": float(row["timestamps_ns"]) / 1e9,  # Convert ns to seconds
-                "rel_lat": float(row["rel_lat"]) * LAT_LON_SCALE_FACTOR,
-                "rel_lon": float(row["rel_lon"]) * LAT_LON_SCALE_FACTOR,
-                "altitude": (float(row["OSD.height [ft]"]) * ALTITUDE_SCALE_FACTOR)
-                + ALTITUDE_OFFSET,
-                "pitch": float(row["OSD.pitch"]),
-                "roll": float(row["OSD.roll"]),
-                "yaw": float(row["OSD.yaw"]),
-            }
-            print(f"Sending data: {data}", flush=True)
-            socket.send_string(json.dumps(data))
-            time.sleep(0.01)  # Add a small delay
-=======
         while True:  # Add continuous loop
             # Stream each row of the dataframe
             for row in df.iter_rows(named=True):
-                timestamp = float(row['timestamps_ns']) / 1e9  # Convert ns to seconds
-                
+                timestamp = float(row["timestamps_ns"]) / 1e9  # Convert ns to seconds
+
                 # Stream flight position data
                 flight_data = {
                     "stream_id": "flight_position",
                     "timestamp": timestamp,
-                    "rel_lat": float(row['rel_lat']) * LAT_LON_SCALE_FACTOR,
-                    "rel_lon": float(row['rel_lon']) * LAT_LON_SCALE_FACTOR,
-                    "altitude": (float(row['OSD.height [ft]']) * ALTITUDE_SCALE_FACTOR) + ALTITUDE_OFFSET,
-                    "pitch": float(row['OSD.pitch']),
-                    "roll": float(row['OSD.roll']),
-                    "yaw": float(row['OSD.yaw'])
+                    "rel_lat": float(row["rel_lat"]) * LAT_LON_SCALE_FACTOR,
+                    "rel_lon": float(row["rel_lon"]) * LAT_LON_SCALE_FACTOR,
+                    "altitude": (float(row["OSD.height [ft]"]) * ALTITUDE_SCALE_FACTOR)
+                    + ALTITUDE_OFFSET,
+                    "pitch": float(row["OSD.pitch"]),
+                    "roll": float(row["OSD.roll"]),
+                    "yaw": float(row["OSD.yaw"]),
                 }
                 socket.send_string(json.dumps(flight_data))
 
@@ -85,24 +68,23 @@
                 yaw_data = {
                     "stream_id": "aircraft_pitch",
                     "timestamp": timestamp,
-                    "value": float(row['OSD.pitch'])
+                    "value": float(row["OSD.pitch"]),
                 }
                 socket.send_string(json.dumps(yaw_data))
-                
+
                 # Stream altitude data for 2D plot
                 altitude_data = {
                     "stream_id": "aircraft_altitude",
                     "timestamp": timestamp,
-                    "value": float(row['OSD.height [ft]'])
+                    "value": float(row["OSD.height [ft]"]),
                 }
                 socket.send_string(json.dumps(altitude_data))
-                
+
                 time.sleep(0.01)  # Add a small delay
-            
+
             # Optional: Add a small delay between replays
             time.sleep(0.1)
-            
->>>>>>> 7a964fb8
+
     except Exception as e:
         print(f"Error in stream_data: {e}", flush=True)
     finally:
